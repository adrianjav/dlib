#
# This is a CMake makefile.  You can find the cmake utility and
# information about it at http://www.cmake.org
#


cmake_minimum_required(VERSION 2.8.4)

PROJECT(examples)

include(../dlib/cmake)

# Tell CMake to compile a program.  We do this with the ADD_EXECUTABLE()
# statement which takes the name of the output executable and then a list of
# .cpp files to compile.  Here each example consists of only one .cpp file but
# in general you will make programs that const of many .cpp files.
ADD_EXECUTABLE(assignment_learning_ex assignment_learning_ex.cpp)
# Then we tell it to link with dlib.
TARGET_LINK_LIBRARIES(assignment_learning_ex dlib)




# Since there are a lot of examples I'm going to use a macro to simply this
# CMakeLists.txt file.  However, usually you will create only one executable in
# your cmake projects and use the syntax shown above.
MACRO(add_example name)
   ADD_EXECUTABLE(${name} ${name}.cpp)
   TARGET_LINK_LIBRARIES(${name} dlib )
ENDMACRO()

# if an example requires GUI, call this macro to check DLIB_NO_GUI_SUPPORT to include or exclude
MACRO(add_gui_example name)
   if (DLIB_NO_GUI_SUPPORT)
      message("No GUI support, so we won't build the ${name} example.")
   else()
      add_example(${name})
   endif()
ENDMACRO()

# The deep learning toolkit requires a C++11 capable compiler.  
if (COMPILER_CAN_DO_CPP_11)
   add_example(dnn_introduction_ex)
   add_example(dnn_introduction2_ex)
   add_example(dnn_inception_ex)
   add_gui_example(dnn_imagenet_ex)
   add_example(dnn_imagenet_train_ex)
<<<<<<< HEAD
   add_example(dnn_mmod_ex)
   add_example(dnn_mmod_face_detection_ex)
   add_example(random_cropper_ex)
   add_example(dnn_mmod_dog_hipsterizer)
=======
   add_gui_example(dnn_mmod_ex)
   add_gui_example(random_cropper_ex)
>>>>>>> ea20f5e2
endif()

#here we apply our macros 
add_gui_example(3d_point_cloud_ex)
add_example(bayes_net_ex)
add_example(bayes_net_from_disk_ex)
add_gui_example(bayes_net_gui_ex)
add_example(bridge_ex)
add_example(bsp_ex)
add_example(compress_stream_ex)
add_example(config_reader_ex)
add_example(custom_trainer_ex)
add_example(dir_nav_ex)
add_example(empirical_kernel_map_ex)
add_gui_example(face_detection_ex)
add_gui_example(face_landmark_detection_ex)
add_gui_example(fhog_ex)
add_gui_example(fhog_object_detector_ex)
add_example(file_to_code_ex)
add_example(graph_labeling_ex)
add_gui_example(gui_api_ex)
add_gui_example(hough_transform_ex)
add_gui_example(image_ex)
add_example(integrate_function_adapt_simp_ex)
add_example(iosockstream_ex)
add_example(kcentroid_ex)
add_example(kkmeans_ex)
add_example(krls_ex)
add_example(krls_filter_ex)
add_example(krr_classification_ex)
add_example(krr_regression_ex)
add_example(learning_to_track_ex)
add_example(least_squares_ex)
add_example(linear_manifold_regularizer_ex)
add_example(logger_custom_output_ex)
add_example(logger_ex)
add_example(logger_ex_2)
add_example(matrix_ex)
add_example(matrix_expressions_ex)
add_example(max_cost_assignment_ex)
add_example(member_function_pointer_ex)
add_example(mlp_ex)
add_example(model_selection_ex)
add_gui_example(mpc_ex)
add_example(multiclass_classification_ex)
add_example(multithreaded_object_ex)
add_gui_example(object_detector_advanced_ex)
add_gui_example(object_detector_ex)
add_gui_example(one_class_classifiers_ex)
add_example(optimization_ex)
add_example(parallel_for_ex)
add_example(pipe_ex)
add_example(pipe_ex_2)
add_example(quantum_computing_ex)
add_example(queue_ex)
add_example(rank_features_ex)
add_example(running_stats_ex)
add_example(rvm_ex)
add_example(rvm_regression_ex)
add_example(sequence_labeler_ex)
add_example(sequence_segmenter_ex)
add_example(server_http_ex)
add_example(server_iostream_ex)
add_example(sockets_ex)
add_example(sockstreambuf_ex)
add_example(std_allocator_ex)
add_gui_example(surf_ex)
add_example(svm_c_ex)
add_example(svm_ex)
add_example(svm_pegasos_ex)
add_example(svm_rank_ex)
add_example(svm_sparse_ex)
add_example(svm_struct_ex)
add_example(svr_ex)
add_example(thread_function_ex)
add_example(thread_pool_ex)
add_example(threaded_object_ex)
add_example(threads_ex)
add_example(timer_ex)
add_gui_example(train_object_detector)
add_example(train_shape_predictor_ex)
add_example(using_custom_kernels_ex)
add_gui_example(video_tracking_ex)
add_example(xml_parser_ex)


if (DLIB_NO_GUI_SUPPORT)
   message("No GUI support, so we won't build the webcam_face_pose_ex example.")
else()
   find_package(OpenCV QUIET)
   if (OpenCV_FOUND)
      include_directories(${OpenCV_INCLUDE_DIRS})

      ADD_EXECUTABLE(webcam_face_pose_ex webcam_face_pose_ex.cpp)
      TARGET_LINK_LIBRARIES(webcam_face_pose_ex dlib ${OpenCV_LIBS} )
   else()
      message("OpenCV not found, so we won't build the webcam_face_pose_ex example.")
   endif()
endif()


if (DLIB_LINK_WITH_SQLITE3)
   add_example(sqlite_ex)
endif()

<|MERGE_RESOLUTION|>--- conflicted
+++ resolved
@@ -45,15 +45,10 @@
    add_example(dnn_inception_ex)
    add_gui_example(dnn_imagenet_ex)
    add_example(dnn_imagenet_train_ex)
-<<<<<<< HEAD
-   add_example(dnn_mmod_ex)
-   add_example(dnn_mmod_face_detection_ex)
-   add_example(random_cropper_ex)
-   add_example(dnn_mmod_dog_hipsterizer)
-=======
    add_gui_example(dnn_mmod_ex)
+   add_gui_example(dnn_mmod_face_detection_ex)
    add_gui_example(random_cropper_ex)
->>>>>>> ea20f5e2
+   add_gui_example(dnn_mmod_dog_hipsterizer)
 endif()
 
 #here we apply our macros 
